/** This file is part of the Lepus Framework. For the full copyright and license information, please view the LICENSE
  * file that was distributed with this source code.
  */

package ldbc.sbt

import sbt._

trait Dependencies {
  private def component(id: String): ModuleID = "com.github.takapi327" %% id % ldbc.build.Version.current

<<<<<<< HEAD
  val ldbcCore      = component("ldbc-core")
  val ldbcDslIO     = component("ldbc-dsl-io")
  val ldbcGenerator = component("ldbc-generator")
  val ldbcSchemaSPY = component("ldbc-schemaspy")
  val ldbcSql       = component("ldbc-sql")
  val ldbcSlick     = component("ldbc-slick")
=======
  val ldbcCore         = component("ldbc-core")
  val ldbcDsl          = component("ldbc-dsl")
  val ldbcQueryBuilder = component("ldbc-query-builder")
  val ldbcCodegen      = component("ldbc-codegen")
  val ldbcSchemaSPY    = component("ldbc-schemaspy")
  val ldbcSql          = component("ldbc-sql")
>>>>>>> 0ee432d2
}

object Dependencies extends Dependencies<|MERGE_RESOLUTION|>--- conflicted
+++ resolved
@@ -9,21 +9,13 @@
 trait Dependencies {
   private def component(id: String): ModuleID = "com.github.takapi327" %% id % ldbc.build.Version.current
 
-<<<<<<< HEAD
-  val ldbcCore      = component("ldbc-core")
-  val ldbcDslIO     = component("ldbc-dsl-io")
-  val ldbcGenerator = component("ldbc-generator")
-  val ldbcSchemaSPY = component("ldbc-schemaspy")
-  val ldbcSql       = component("ldbc-sql")
-  val ldbcSlick     = component("ldbc-slick")
-=======
   val ldbcCore         = component("ldbc-core")
+  val ldbcSql          = component("ldbc-sql")
+  val ldbcQueryBuilder = component("ldbc-query-builder")
   val ldbcDsl          = component("ldbc-dsl")
-  val ldbcQueryBuilder = component("ldbc-query-builder")
   val ldbcCodegen      = component("ldbc-codegen")
   val ldbcSchemaSPY    = component("ldbc-schemaspy")
-  val ldbcSql          = component("ldbc-sql")
->>>>>>> 0ee432d2
+  val ldbcSlick        = component("ldbc-slick")
 }
 
 object Dependencies extends Dependencies