--- conflicted
+++ resolved
@@ -27,11 +27,7 @@
 import ldbc.connector.net.protocol.*
 import ldbc.connector.util.StringHelper
 
-<<<<<<< HEAD
-private[ldbc] case class ConnectionImpl[F[_]: Tracer: Console: Exchange](
-=======
-private[ldbc] case class ConnectionImpl[F[_]: Temporal: Tracer: Console: Exchange: UUIDGen](
->>>>>>> 32be045b
+private[ldbc] case class ConnectionImpl[F[_]: Tracer: Console: Exchange: UUIDGen](
   protocol:         Protocol[F],
   serverVariables:  Map[String, String],
   database:         Option[String],
