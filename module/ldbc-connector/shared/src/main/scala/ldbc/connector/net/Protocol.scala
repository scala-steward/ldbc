/**
 * Copyright (c) 2023-2024 by Takahiko Tominaga
 * This software is licensed under the MIT License (MIT).
 * For more information see LICENSE or https://opensource.org/licenses/MIT
 */

package ldbc.connector.net

import java.nio.charset.StandardCharsets

import scala.collection.immutable.ListMap
import scala.collection.mutable.ArrayBuffer
import scala.concurrent.duration.*

import scodec.Decoder

import cats.*
import cats.syntax.all.*

import cats.effect.*
import cats.effect.std.Console

import fs2.hashing.Hashing
import fs2.io.net.Socket

import org.typelevel.otel4s.trace.{ Span, Tracer }
import org.typelevel.otel4s.Attribute

import ldbc.connector.authenticator.*
import ldbc.connector.data.*
import ldbc.connector.exception.*
import ldbc.connector.net.packet.*
import ldbc.connector.net.packet.request.*
import ldbc.connector.net.packet.response.*
import ldbc.connector.net.protocol.*

/**
 * Protocol is a protocol to communicate with MySQL server.
 * It provides a way to authenticate, reset sequence id, and close the connection.
 *
 * @tparam F
 *   the effect type
 */
trait Protocol[F[_]] extends UtilityCommands[F], Authentication[F]:

  /**
   * Returns the initial packet.
   *
   * @return
   *   the initial packet
   */
  def initialPacket: InitialPacket

  /**
   * Class that holds MySQL host information.
   *
   * @return
   *   the host information
   */
  def hostInfo: HostInfo

  /**
   * Receive the next `ResponsePacket`, or raise an exception if EOF is reached before a complete
   * message arrives.
   */
  def receive[P <: ResponsePacket](decoder: Decoder[P]): F[P]

  /** Send the specified request packet. */
  def send(request: RequestPacket): F[Unit]

  /**
   * Resets the sequence id.
   */
  def resetSequenceId: F[Unit]

  /**
   * Resets the connection.
   */
  def resetConnection: F[Unit]

  /**
   * Controls whether or not multiple SQL statements are allowed to be executed at once.
   *
   * NOTE: It can only be used for batch processing with Insert, Update, and Delete statements.
   *
   * @param optionOperation
   * [[EnumMySQLSetOption.MYSQL_OPTION_MULTI_STATEMENTS_ON]] or [[EnumMySQLSetOption.MYSQL_OPTION_MULTI_STATEMENTS_OFF]]
   */
  def setOption(optionOperation: EnumMySQLSetOption): F[Unit]

  /**
   * Enables multiple SQL statements to be executed at once.
   *
   * NOTE: It can only be used for batch processing with Insert, Update, and Delete statements.
   */
  def enableMultiQueries: F[Unit] = setOption(EnumMySQLSetOption.MYSQL_OPTION_MULTI_STATEMENTS_ON)

  /**
   * Disables multiple SQL statements to be executed at once.
   *
   * NOTE: It can only be used for batch processing with Insert, Update, and Delete statements.
   */
  def disableMultiQueries: F[Unit] = setOption(EnumMySQLSetOption.MYSQL_OPTION_MULTI_STATEMENTS_OFF)

  /**
   * Repeats the process `times` times.
   *
   * @param times
   *   the number of times to repeat the process
   * @param decoder
   *   the decoder to decode the response packet
   * @tparam P
   *   the type of the response packet
   * @return
   *   a vector of the response packets
   */
  def repeatProcess[P <: ResponsePacket](times: Int, decoder: Decoder[P]): F[Vector[P]]

  /**
   * Reads until EOF is reached.
   *
   * @param decoder
   *   the decoder to decode the response packet
   * @tparam P
   *   the type of the response packet
   * @return
   *   a vector of the response packets
   */
  def readUntilEOF[P <: ResponsePacket](decoder: Decoder[P | EOFPacket | ERRPacket]): F[Vector[P]]

  /**
   * Returns the server variables.
   */
  def serverVariables(): F[Map[String, String]]

object Protocol:

  private val SELECT_SERVER_VARIABLES_QUERY =
    "SELECT @@session.auto_increment_increment AS auto_increment_increment, @@character_set_client AS character_set_client, @@character_set_connection AS character_set_connection, @@character_set_results AS character_set_results, @@character_set_server AS character_set_server, @@collation_server AS collation_server, @@collation_connection AS collation_connection, @@init_connect AS init_connect, @@interactive_timeout AS interactive_timeout, @@license AS license, @@lower_case_table_names AS lower_case_table_names, @@max_allowed_packet AS max_allowed_packet, @@net_write_timeout AS net_write_timeout, @@performance_schema AS performance_schema, @@sql_mode AS sql_mode, @@system_time_zone AS system_time_zone, @@time_zone AS time_zone, @@transaction_isolation AS transaction_isolation, @@wait_timeout AS wait_timeout"

<<<<<<< HEAD
  private[ldbc] case class Impl[F[_]: Tracer](
=======
  private[ldbc] case class Impl[F[_]: Async: Tracer: Hashing](
>>>>>>> cf3ba25d
    initialPacket:           InitialPacket,
    hostInfo:                HostInfo,
    socket:                  PacketSocket[F],
    useSSL:                  Boolean = false,
    allowPublicKeyRetrieval: Boolean = false,
    capabilityFlags:         Set[CapabilitiesFlags],
    sequenceIdRef:           Ref[F, Byte]
  )(using ev: MonadError[F, Throwable], ex: Exchange[F])
    extends Protocol[F]:

    private val attributes = initialPacket.attributes ++ List(
      hostInfo.database.map(db => Attribute("database", db))
    ).flatten

    override def receive[P <: ResponsePacket](decoder: Decoder[P]): F[P] = socket.receive(decoder)

    override def send(request: RequestPacket): F[Unit] = socket.send(request)

    override def comQuit(): F[Unit] =
      exchange[F, Unit]("utility_commands") { (span: Span[F]) =>
        span.addAttributes((attributes :+ Attribute("command", "COM_QUIT"))*) *> socket.send(ComQuitPacket())
      }

    override def comInitDB(schema: String): F[Unit] =
      exchange[F, Unit]("utility_commands") { (span: Span[F]) =>
        span.addAttributes((attributes ++ List(Attribute("command", "COM_INIT_DB"), Attribute("schema", schema)))*) *>
          socket.send(ComInitDBPacket(schema)) *>
          socket.receive(GenericResponsePackets.decoder(initialPacket.capabilityFlags)).flatMap {
            case error: ERRPacket => ev.raiseError(error.toException("Failed to execute change schema"))
            case ok: OKPacket     => ev.unit
          }
      }

    override def comStatistics(): F[StatisticsPacket] =
      exchange[F, StatisticsPacket]("utility_commands") { (span: Span[F]) =>
        span.addAttributes((attributes :+ Attribute("command", "COM_STATISTICS"))*) *>
          socket.send(ComStatisticsPacket()) *>
          socket.receive(StatisticsPacket.decoder)
      }

    override def comPing(): F[Boolean] =
      exchange[F, Boolean]("utility_commands") { (span: Span[F]) =>
        span.addAttributes((attributes :+ Attribute("command", "COM_PING"))*) *>
          socket.send(ComPingPacket()) *>
          socket.receive(GenericResponsePackets.decoder(initialPacket.capabilityFlags)).flatMap {
            case error: ERRPacket => ev.pure(false)
            case ok: OKPacket     => ev.pure(true)
          }
      }

    override def comResetConnection(): F[Unit] =
      exchange[F, Unit]("utility_commands") { (span: Span[F]) =>
        span.addAttributes((attributes :+ Attribute("command", "COM_RESET_CONNECTION"))*) *>
          socket.send(ComResetConnectionPacket()) *>
          socket.receive(GenericResponsePackets.decoder(initialPacket.capabilityFlags)).flatMap {
            case error: ERRPacket => ev.raiseError(error.toException("Failed to execute reset connection"))
            case ok: OKPacket     => ev.unit
          }
      }

    override def comSetOption(optionOperation: EnumMySQLSetOption): F[Unit] =
      exchange[F, Unit]("utility_commands") { (span: Span[F]) =>
        span.addAttributes(
          (attributes ++ List(Attribute("command", "COM_SET_OPTION"), Attribute("option", optionOperation.toString)))*
        ) *>
          socket.send(ComSetOptionPacket(optionOperation)) *>
          socket.receive(GenericResponsePackets.decoder(initialPacket.capabilityFlags)).flatMap {
            case error: ERRPacket => ev.raiseError(error.toException("Failed to execute set option"))
            case eof: EOFPacket   => ev.unit
            case ok: OKPacket     => ev.unit
          }
      }

    override def resetSequenceId: F[Unit] =
      sequenceIdRef.update(_ => 0.toByte)

    override def resetConnection: F[Unit] = resetSequenceId *> comResetConnection()

    override def setOption(optionOperation: EnumMySQLSetOption): F[Unit] =
      resetSequenceId *> comSetOption(optionOperation)

    override def repeatProcess[P <: ResponsePacket](times: Int, decoder: Decoder[P]): F[Vector[P]] =
      def read(remaining: Int, acc: Vector[P]): F[Vector[P]] =
        if remaining <= 0 then ev.pure(acc)
        else socket.receive(decoder).flatMap(result => read(remaining - 1, acc :+ result))

      read(times, Vector.empty[P])

    override def readUntilEOF[P <: ResponsePacket](
      decoder: Decoder[P | EOFPacket | ERRPacket]
    ): F[Vector[P]] =

      def loop(buffer: ArrayBuffer[P]): F[ArrayBuffer[P]] =
        socket.receive(decoder).flatMap {
          case _: EOFPacket     => ev.pure(buffer)
          case error: ERRPacket => ev.raiseError(error.toException)
          case row =>
            buffer append row.asInstanceOf[P]
            loop(buffer)
        }

      loop(new ArrayBuffer[P]()).map(_.toVector)

    override def serverVariables(): F[Map[String, String]] =
      resetSequenceId *>
        send(ComQueryPacket(SELECT_SERVER_VARIABLES_QUERY, initialPacket.capabilityFlags, ListMap.empty)) *>
        receive(ColumnsNumberPacket.decoder(initialPacket.capabilityFlags)).flatMap {
          case _: OKPacket => ev.pure(Map.empty)
          case error: ERRPacket =>
            ev.raiseError(error.toException(Some(SELECT_SERVER_VARIABLES_QUERY), None))
          case result: ColumnsNumberPacket =>
            for
              columnDefinitions <-
                repeatProcess(
                  result.size,
                  ColumnDefinitionPacket.decoder(initialPacket.capabilityFlags)
                )
              resultSetRow <- readUntilEOF[ResultSetRowPacket](
                                ResultSetRowPacket.decoder(initialPacket.capabilityFlags, columnDefinitions)
                              )
            yield columnDefinitions
              .zip(resultSetRow.flatMap(_.values))
              .map {
                case (columnDefinition, resultSetRow) => columnDefinition.name -> resultSetRow.getOrElse("")
              }
              .toMap
        }

    /**
     * Read until the authentication is OK.
     * If an error is returned from the server, it throws an exception and exits.
     *
     * @param plugin
     * Authentication plugin
     */
    private def readUntilOk(
      plugin:       AuthenticationPlugin[F],
      password:     String,
      scrambleBuff: Option[Array[Byte]] = None
    ): F[Unit] =
      socket.receive(AuthenticationPacket.decoder(initialPacket.capabilityFlags)).flatMap {
        case more: AuthMoreDataPacket
          if (allowPublicKeyRetrieval || useSSL) && more.authenticationMethodData
            .mkString("") == Authentication.FULL_AUTH =>
          plugin match
            case plugin: CachingSha2PasswordPlugin[F] =>
              cachingSha2Authentication(
                plugin,
                password,
                scrambleBuff.getOrElse(initialPacket.scrambleBuff)
              ) *> readUntilOk(
                plugin,
                password
              )
            case plugin: Sha256PasswordPlugin[F] =>
              sha256Authentication(
                plugin,
                password,
                scrambleBuff.getOrElse(initialPacket.scrambleBuff)
              ) *> readUntilOk(plugin, password)
            case unknown =>
              ev.raiseError(
                new SQLInvalidAuthorizationSpecException(
                  s"Unexpected authentication method: $unknown",
                  detail = Some(
                    "This error may be due to lack of support on the ldbc side or a newly added plugin on the MySQL side."
                  ),
                  hint = Some(
                    "Report Issues here: https://github.com/takapi327/ldbc/issues/new?assignees=&labels=&projects=&template=feature_request.md&title="
                  )
                )
              )
        case more: AuthMoreDataPacket        => readUntilOk(plugin, password)
        case packet: AuthSwitchRequestPacket => changeAuthenticationMethod(packet, password)
        case _: OKPacket                     => ev.unit
        case error: ERRPacket =>
          ev.raiseError(
            error.toException(
              s"Check that the ${ hostInfo.host }:${ hostInfo.port } server is running or that the authentication information, etc. used for the connection is correct."
            )
          )
        case unknown: UnknownPacket => ev.raiseError(unknown.toException("Error during database operation"))
        case unknown =>
          ev.raiseError(
            new SQLInvalidAuthorizationSpecException(
              "Unexpected packets processed",
              detail = Some(
                "This error may be due to a lack of support on the ldbc side or a change in behaviour on the MySQL side."
              ),
              hint = Some(
                "Report Issues here: https://github.com/takapi327/ldbc/issues/new?assignees=&labels=&projects=&template=bug_report.md&title="
              )
            )
          )
      }

    /**
     * If authentication method mismatch happens,
     * server sends to client the Protocol::AuthSwitchRequest: which contains the name of the client authentication method to be used and the first authentication payload generated by the new method.
     * Client should switch to the requested authentication method and continue the exchange as dictated by that method.
     *
     * @param switchRequestPacket
     * Authentication method Switch Request Packet
     */
    private def changeAuthenticationMethod(switchRequestPacket: AuthSwitchRequestPacket, password: String): F[Unit] =
      determinatePlugin(switchRequestPacket.pluginName, initialPacket.serverVersion) match
        case Left(error) => ev.raiseError(error) *> socket.send(ComQuitPacket())
        case Right(plugin: CachingSha2PasswordPlugin[F]) =>
          for
            hashedPassword <- plugin.hashPassword(password, switchRequestPacket.pluginProvidedData)
            _              <- socket.send(AuthSwitchResponsePacket(hashedPassword))
            _ <- readUntilOk(
                   plugin,
                   password,
                   Some(switchRequestPacket.pluginProvidedData)
                 )
          yield ()
        case Right(plugin: Sha256PasswordPlugin[F]) =>
          sha256Authentication(plugin, password, switchRequestPacket.pluginProvidedData) *> readUntilOk(
            plugin,
            password
          )
        case Right(plugin) =>
          for
            hashedPassword <- plugin.hashPassword(password, switchRequestPacket.pluginProvidedData)
            _              <- socket.send(AuthSwitchResponsePacket(hashedPassword))
            _ <- readUntilOk(
                   plugin,
                   password,
                   Some(switchRequestPacket.pluginProvidedData)
                 )
          yield ()

    /**
     * Plain text handshake
     *
     * @param plugin
     * Authentication plugin
     * @param scrambleBuff
     * Scramble buffer for authentication payload
     */
    private def plainTextHandshake(
      plugin:       AuthenticationPlugin[F],
      password:     String,
      scrambleBuff: Array[Byte]
    ): F[Unit] =
      plugin
        .hashPassword(password, scrambleBuff)
        .flatMap(hashedPassword => socket.send(AuthSwitchResponsePacket(hashedPassword)))

    /**
     * SSL handshake.
     * Send a plain password to use SSL/TLS encrypted secure communication.
     */
    private def sslHandshake(password: String): F[Unit] =
      socket.send(AuthSwitchResponsePacket.unsafeFromBytes((password + "\u0000").getBytes(StandardCharsets.UTF_8)))

    /**
     * Allow public key retrieval request.
     * RSA-encrypted communication, where the public key is used to encrypt the password for communication.
     *
     * @param plugin
     * Authentication plugin
     * @param scrambleBuff
     * Scramble buffer for authentication payload
     */
    private def allowPublicKeyRetrievalRequest(
      plugin:       Sha256PasswordPlugin[F],
      password:     String,
      scrambleBuff: Array[Byte]
    ): F[Unit] =
      socket.receive(AuthMoreDataPacket.decoder).flatMap { moreData =>
        // TODO: When converted to Array[Byte], it contains an extra 1 for some reason. This causes an error in public key parsing when executing Scala JS. Therefore, the first 1Byte is excluded.
        val publicKeyString = moreData.authenticationMethodData
          .drop(1)
          .map("%02x" format _)
          .map(hex => Integer.parseInt(hex, 16).toChar)
          .mkString("")
        val encryptPassword =
          plugin.encryptPassword(password, scrambleBuff, publicKeyString)
        socket.send(AuthSwitchResponsePacket.unsafeFromBytes(encryptPassword))
      }

    /**
     * SHA-256 authentication
     *
     * @param plugin
     * Authentication plugin
     * @param scrambleBuff
     * Scramble buffer for authentication payload
     */
    private def sha256Authentication(
      plugin:       Sha256PasswordPlugin[F],
      password:     String,
      scrambleBuff: Array[Byte]
    ): F[Unit] =
      (useSSL, allowPublicKeyRetrieval) match
        case (true, _) => sslHandshake(password)
        case (false, true) =>
          socket.send(ComQuitPacket()) *> allowPublicKeyRetrievalRequest(plugin, password, scrambleBuff)
        case (_, _) => plainTextHandshake(plugin, password, scrambleBuff)

    /**
     * Caching SHA-2 authentication
     *
     * @param plugin
     * Authentication plugin
     * @param scrambleBuff
     * Scramble buffer for authentication payload
     */
    private def cachingSha2Authentication(
      plugin:       CachingSha2PasswordPlugin[F],
      password:     String,
      scrambleBuff: Array[Byte]
    ): F[Unit] =
      (useSSL, allowPublicKeyRetrieval) match
        case (true, _) => sslHandshake(password)
        case (false, true) =>
          socket.send(ComInitDBPacket("")) *> allowPublicKeyRetrievalRequest(plugin, password, scrambleBuff)
        case (_, _) => plainTextHandshake(plugin, password, scrambleBuff)

    /**
     * Handshake with the server.
     *
     * @param plugin
     * Authentication plugin
     */
    private def handshake(plugin: AuthenticationPlugin[F], username: String, password: String): F[Unit] =
      for
        hashedPassword <- plugin.hashPassword(password, initialPacket.scrambleBuff)
        handshakeResponse = HandshakeResponsePacket(
                              capabilityFlags,
                              username,
                              hashedPassword.length.toByte +: hashedPassword.toArray,
                              plugin.name,
                              initialPacket.characterSet,
                              hostInfo.database
                            )
        _ <- socket.send(handshakeResponse)
      yield ()

    override def startAuthentication(username: String, password: String): F[Unit] =
      exchange[F, Unit]("database.authentication") { (span: Span[F]) =>
        span.addAttributes((attributes ++ List(Attribute("username", username)))*) *> (
          determinatePlugin(initialPacket.authPlugin, initialPacket.serverVersion) match
            case Left(error)   => ev.raiseError(error) *> socket.send(ComQuitPacket())
            case Right(plugin) => handshake(plugin, username, password) *> readUntilOk(plugin, password)
        )
      }

    override def changeUser(user: String, password: String): F[Unit] =
      exchange[F, Unit]("authentication.change.user") { (span: Span[F]) =>
        span.addAttributes(
          (
            attributes ++
              List(Attribute("type", "Utility Commands")) ++
              List(Attribute("command", "COM_CHANGE_USER"), Attribute("user", user))
          )*
        ) *> (
          determinatePlugin(initialPacket.authPlugin, initialPacket.serverVersion) match
            case Left(error) => ev.raiseError(error) *> socket.send(ComQuitPacket())
            case Right(plugin) =>
              for
                hashedPassword <- plugin.hashPassword(password, initialPacket.scrambleBuff)
                _ <- socket.send(
                       ComChangeUserPacket(
                         capabilityFlags,
                         user,
                         hostInfo.database,
                         initialPacket.characterSet,
                         initialPacket.authPlugin,
                         hashedPassword
                       )
                     )
                _ <- readUntilOk(plugin, password)
              yield ()
        )
      }

  def apply[F[_]: Async: Console: Tracer: Exchange: Hashing](
    sockets:                 Resource[F, Socket[F]],
    hostInfo:                HostInfo,
    debug:                   Boolean,
    sslOptions:              Option[SSLNegotiation.Options[F]],
    allowPublicKeyRetrieval: Boolean = false,
    readTimeout:             Duration,
    capabilitiesFlags:       Set[CapabilitiesFlags]
  ): Resource[F, Protocol[F]] =
    for
      sequenceIdRef    <- Resource.eval(Ref[F].of[Byte](0x01))
      initialPacketRef <- Resource.eval(Ref[F].of[Option[InitialPacket]](None))
      packetSocket <-
        PacketSocket[F](debug, sockets, sslOptions, sequenceIdRef, initialPacketRef, readTimeout, capabilitiesFlags)
      protocol <- Resource.eval(
                    fromPacketSocket(
                      packetSocket,
                      hostInfo,
                      sslOptions,
                      allowPublicKeyRetrieval,
                      capabilitiesFlags,
                      sequenceIdRef,
                      initialPacketRef
                    )
                  )
    yield protocol

<<<<<<< HEAD
  def fromPacketSocket[F[_]: Tracer: Exchange](
=======
  def fromPacketSocket[F[_]: Async: Tracer: Exchange: Hashing](
>>>>>>> cf3ba25d
    packetSocket:            PacketSocket[F],
    hostInfo:                HostInfo,
    sslOptions:              Option[SSLNegotiation.Options[F]],
    allowPublicKeyRetrieval: Boolean = false,
    capabilitiesFlags:       Set[CapabilitiesFlags],
    sequenceIdRef:           Ref[F, Byte],
    initialPacketRef:        Ref[F, Option[InitialPacket]]
  )(using ev: Temporal[F]): F[Protocol[F]] =
    for initialPacketOpt <- initialPacketRef.get
    yield initialPacketOpt match
      case Some(initialPacket) =>
        Impl(
          initialPacket,
          hostInfo,
          packetSocket,
          sslOptions.isDefined,
          allowPublicKeyRetrieval,
          capabilitiesFlags,
          sequenceIdRef
        )
      case None =>
        throw new SQLException(
          "Initial packet is not set",
          detail = Some(
            "This error may be due to a lack of support on the ldbc side or a change in behaviour on the MySQL side."
          ),
          hint = Some(
            "Report Issues here: https://github.com/takapi327/ldbc/issues/new?assignees=&labels=&projects=&template=bug_report.md&title="
          )
        )<|MERGE_RESOLUTION|>--- conflicted
+++ resolved
@@ -138,11 +138,7 @@
   private val SELECT_SERVER_VARIABLES_QUERY =
     "SELECT @@session.auto_increment_increment AS auto_increment_increment, @@character_set_client AS character_set_client, @@character_set_connection AS character_set_connection, @@character_set_results AS character_set_results, @@character_set_server AS character_set_server, @@collation_server AS collation_server, @@collation_connection AS collation_connection, @@init_connect AS init_connect, @@interactive_timeout AS interactive_timeout, @@license AS license, @@lower_case_table_names AS lower_case_table_names, @@max_allowed_packet AS max_allowed_packet, @@net_write_timeout AS net_write_timeout, @@performance_schema AS performance_schema, @@sql_mode AS sql_mode, @@system_time_zone AS system_time_zone, @@time_zone AS time_zone, @@transaction_isolation AS transaction_isolation, @@wait_timeout AS wait_timeout"
 
-<<<<<<< HEAD
-  private[ldbc] case class Impl[F[_]: Tracer](
-=======
   private[ldbc] case class Impl[F[_]: Async: Tracer: Hashing](
->>>>>>> cf3ba25d
     initialPacket:           InitialPacket,
     hostInfo:                HostInfo,
     socket:                  PacketSocket[F],
@@ -549,11 +545,7 @@
                   )
     yield protocol
 
-<<<<<<< HEAD
-  def fromPacketSocket[F[_]: Tracer: Exchange](
-=======
   def fromPacketSocket[F[_]: Async: Tracer: Exchange: Hashing](
->>>>>>> cf3ba25d
     packetSocket:            PacketSocket[F],
     hostInfo:                HostInfo,
     sslOptions:              Option[SSLNegotiation.Options[F]],
