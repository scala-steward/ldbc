/**
 *  This file is part of the ldbc.
 *  For the full copyright and license information,
 *  please view the LICENSE file that was distributed with this source code.
 */

import com.typesafe.tools.mima.core.*
import BuildSettings.*
import Implicits.*
import JavaVersions.*
import ProjectKeys.*
import ScalaVersions.*
import Workflows.*

ThisBuild / tlBaseVersion              := LdbcVersions.latest
ThisBuild / tlFatalWarnings            := true
ThisBuild / projectName                := "ldbc"
ThisBuild / scalaVersion               := scala3
ThisBuild / crossScalaVersions         := Seq(scala3, scala37)
ThisBuild / githubWorkflowJavaVersions := Seq(
  JavaSpec.corretto(java11),
  JavaSpec.corretto(java17),
  JavaSpec.corretto(java21),
  JavaSpec.corretto(java25)
)
ThisBuild / githubWorkflowBuildPreamble ++= List(dockerRun) ++ nativeBrewInstallWorkflowSteps.value
ThisBuild / nativeBrewInstallCond := Some("matrix.project == 'ldbcNative'")
ThisBuild / githubWorkflowAddedJobs ++= Seq(sbtScripted.value, sbtCoverageReport.value)
ThisBuild / githubWorkflowBuildPostamble += dockerStop
ThisBuild / githubWorkflowTargetBranches        := Seq("**")
ThisBuild / githubWorkflowPublishTargetBranches := Seq(RefPredicate.StartsWith(Ref.Tag("v")))
ThisBuild / tlSitePublishBranch                 := None

lazy val sql = crossProject(JVMPlatform, JSPlatform, NativePlatform)
  .crossType(CrossType.Pure)
  .module("sql", "JDBC API wrapped project with Effect System")
  .platformsSettings(JSPlatform, NativePlatform)(
    libraryDependencies ++= Seq(
      "io.github.cquiroz" %%% "scala-java-time" % "2.5.0"
    )
  )

lazy val core = crossProject(JVMPlatform, JSPlatform, NativePlatform)
  .crossType(CrossType.Pure)
  .module("core", "Core project for ldbc")
  .settings(
    libraryDependencies ++= Seq(
      "org.typelevel" %%% "cats-free"   % "2.10.0",
      "org.typelevel" %%% "cats-effect" % "3.6.2"
    )
  )
  .dependsOn(sql)

lazy val dsl = crossProject(JVMPlatform, JSPlatform, NativePlatform)
  .crossType(CrossType.Pure)
  .module("dsl", "Projects that provide a way to connect to the database")
  .settings(
    libraryDependencies ++= Seq(
      "org.typelevel" %%% "twiddles-core"     % "0.8.0",
      "co.fs2"        %%% "fs2-core"          % "3.12.2",
      "org.typelevel" %%% "munit-cats-effect" % "2.1.0" % Test
    )
  )
  .dependsOn(core)

lazy val statement = crossProject(JVMPlatform, JSPlatform, NativePlatform)
  .crossType(CrossType.Pure)
  .module("statement", "Project for building type-safe statements")
  .settings(
    libraryDependencies ++= Seq(
      "org.scalatest" %%% "scalatest" % "3.2.18" % Test
    )
  )
  .dependsOn(dsl)
  .platformsEnablePlugins(JVMPlatform, JSPlatform, NativePlatform)(
    spray.boilerplate.BoilerplatePlugin
  )

lazy val queryBuilder = crossProject(JVMPlatform, JSPlatform, NativePlatform)
  .crossType(CrossType.Pure)
  .module("query-builder", "Project to build type-safe queries")
  .settings(libraryDependencies += "org.scalatest" %%% "scalatest" % "3.2.18" % Test)
  .dependsOn(statement)

lazy val schema = crossProject(JVMPlatform, JSPlatform, NativePlatform)
  .crossType(CrossType.Pure)
  .module("schema", "Type safety schema construction project")
  .settings(libraryDependencies += "org.scalatest" %%% "scalatest" % "3.2.18" % Test)
  .settings(Test / scalacOptions -= "-Werror")
  .dependsOn(statement)

lazy val codegen = crossProject(JVMPlatform, JSPlatform, NativePlatform)
  .crossType(CrossType.Full)
  .module("codegen", "Project to generate code from Sql")
  .settings(
    libraryDependencies ++= Seq(
      "org.scala-lang.modules" %%% "scala-parser-combinators" % "2.3.0",
      "org.typelevel"          %%% "munit-cats-effect"        % "2.1.0" % Test
    )
  )
  .jvmSettings(
    libraryDependencies ++= Seq(
      "io.circe" %%% "circe-generic" % "0.14.15",
      "io.circe" %%% "circe-yaml"    % "0.16.1"
    )
  )
  .platformsSettings(JSPlatform, NativePlatform)(
    libraryDependencies += "com.armanbilge" %%% "circe-scala-yaml" % "0.0.4"
  )
  .dependsOn(schema)

lazy val jdbcConnector = crossProject(JVMPlatform)
  .crossType(CrossType.Pure)
  .withoutSuffixFor(JVMPlatform)
  .in(file("module/jdbc-connector"))
  .settings(
    name        := "jdbc-connector",
    description := "JDBC API wrapped project with Effect System."
  )
  .defaultSettings
  .dependsOn(core)

lazy val authenticationPlugin = crossProject(JVMPlatform, JSPlatform, NativePlatform)
  .crossType(CrossType.Full)
  .module("authentication-plugin", "MySQL authentication plugin written in pure Scala3")
  .settings(
    libraryDependencies ++= Seq(
      "org.typelevel" %%% "cats-core"   % "2.10.0",
      "org.scodec"    %%% "scodec-bits" % "1.1.38"
    )
  )
  .jsSettings(
    Test / scalaJSLinkerConfig ~= (_.withModuleKind(ModuleKind.CommonJSModule))
  )
  .nativeEnablePlugins(ScalaNativeBrewedConfigPlugin)
  .nativeSettings(Test / nativeBrewFormulas += "s2n")

lazy val connector = crossProject(JVMPlatform, JSPlatform, NativePlatform)
  .crossType(CrossType.Full)
  .module("connector", "MySQL connector written in pure Scala3")
  .settings(
    scalacOptions += "-Ykind-projector:underscores",
    libraryDependencies ++= Seq(
      "co.fs2"        %%% "fs2-core"          % "3.12.2",
      "co.fs2"        %%% "fs2-io"            % "3.12.2",
      "org.scodec"    %%% "scodec-bits"       % "1.1.38",
      "org.scodec"    %%% "scodec-core"       % "2.2.2",
      "org.scodec"    %%% "scodec-cats"       % "1.2.0",
      "org.typelevel" %%% "otel4s-core-trace" % "0.14.0",
      "org.typelevel" %%% "twiddles-core"     % "0.8.0",
      "org.typelevel" %%% "munit-cats-effect" % "2.1.0" % Test
    )
  )
  .jsSettings(
    Test / scalaJSLinkerConfig ~= (_.withModuleKind(ModuleKind.CommonJSModule))
  )
  .nativeEnablePlugins(ScalaNativeBrewedConfigPlugin)
  .nativeSettings(Test / nativeBrewFormulas += "s2n")
  .dependsOn(core, authenticationPlugin)

lazy val awsAuthenticationPlugin = crossProject(JVMPlatform, JSPlatform, NativePlatform)
  .crossType(CrossType.Full)
  .module("aws-authentication-plugin", "Project for the plugin used with Aurora IAM authentication")
  .settings(
    libraryDependencies ++= Seq(
      "co.fs2"            %%% "fs2-core"          % "3.12.2",
      "co.fs2"            %%% "fs2-io"            % "3.12.2",
      "io.github.cquiroz" %%% "scala-java-time"   % "2.5.0",
      "org.typelevel"     %%% "munit-cats-effect" % "2.1.0" % Test
    )
  )
  .jsSettings(
    Test / scalaJSLinkerConfig ~= (_.withModuleKind(ModuleKind.CommonJSModule))
  )
  .nativeEnablePlugins(ScalaNativeBrewedConfigPlugin)
  .nativeSettings(Test / nativeBrewFormulas += "s2n")
  .dependsOn(authenticationPlugin)

lazy val plugin = LepusSbtPluginProject("ldbc-plugin", "plugin")
  .settings(description := "Projects that provide sbt plug-ins")
  .settings((Compile / sourceGenerators) += Def.task {
    Generator.version(
      version      = version.value,
      scalaVersion = scalaVersion.value,
      sbtVersion   = sbtVersion.value,
      dir          = (Compile / sourceManaged).value
    )
  }.taskValue)

lazy val zioInterop = crossProject(JVMPlatform, JSPlatform)
  .crossType(CrossType.Pure)
  .module("zio-interop", "Projects that provide a way to connect to the database for ZIO")
  .settings(
    libraryDependencies ++= Seq(
      "dev.zio" %%% "zio"              % "2.1.24",
      "dev.zio" %%% "zio-interop-cats" % "23.1.0.5",
      "dev.zio" %%% "zio-test"         % "2.1.24" % Test,
      "dev.zio" %%% "zio-test-sbt"     % "2.1.24" % Test
    )
  )
  .jsSettings(
    Test / scalaJSLinkerConfig ~= (_.withModuleKind(ModuleKind.CommonJSModule))
  )
  .dependsOn(connector % "test->compile")

lazy val tests = crossProject(JVMPlatform, JSPlatform, NativePlatform)
  .crossType(CrossType.Full)
  .in(file("tests"))
  .settings(
    crossScalaVersions                      := Seq(scala3, scala37),
    name                                    := "tests",
    description                             := "Projects for testing",
    libraryDependencies += "org.typelevel" %%% "munit-cats-effect" % "2.1.0",
    Test / unmanagedSourceDirectories ++= {
      val sourceDir = (Test / sourceDirectory).value
      CrossVersion.partialVersion(scalaVersion.value) match {
        case Some((3, 7)) => Seq(sourceDir / "scala-3.7")
        case _            => Nil
      }
    }
  )
  .defaultSettings
  .jvmSettings(
    Test / fork                       := true,
    libraryDependencies += "com.mysql" % "mysql-connector-j" % "8.4.0" % Test
  )
  .jvmConfigure(_ dependsOn jdbcConnector.jvm)
  .jsSettings(
    Test / scalaJSLinkerConfig ~= (_.withModuleKind(ModuleKind.CommonJSModule)),
    scalacOptions ++= {
      CrossVersion.partialVersion(scalaVersion.value) match {
        case Some((3, 7)) => Seq("-nowarn")
        case _            => Nil
      }
    }
  )
  .nativeEnablePlugins(ScalaNativeBrewedConfigPlugin)
  .nativeSettings(Test / nativeBrewFormulas += "s2n")
  .dependsOn(connector, queryBuilder, schema)
  .enablePlugins(NoPublishPlugin)

lazy val benchmark = (project in file("benchmark"))
  .settings(description := "Projects for Benchmark Measurement")
  .settings(scalacOptions ++= additionalSettings)
  .settings(scalacOptions --= removeSettings)
  .settings(commonSettings)
  .settings(Compile / javacOptions ++= Seq("--release", java21))
  .settings(
    libraryDependencies ++= Seq(
      "org.scala-lang"     %% "scala3-compiler"   % scala3,
      "com.mysql"           % "mysql-connector-j" % "8.4.0",
      "org.tpolecat"       %% "doobie-core"       % "1.0.0-RC10",
      "com.typesafe.slick" %% "slick"             % "3.6.1",
      "com.zaxxer"          % "HikariCP"          % "7.0.2"
    )
  )
  .dependsOn(jdbcConnector.jvm, connector.jvm, queryBuilder.jvm)
  .enablePlugins(JmhPlugin, AutomateHeaderPlugin, NoPublishPlugin)

lazy val http4sExample = crossProject(JVMPlatform)
  .crossType(CrossType.Pure)
  .withoutSuffixFor(JVMPlatform)
  .example("http4s", "Http4s example project")
  .settings(
    libraryDependencies ++= Seq(
      "org.http4s"    %% "http4s-dsl"          % "0.23.33",
      "org.http4s"    %% "http4s-ember-server" % "0.23.33",
      "org.http4s"    %% "http4s-circe"        % "0.23.33",
      "ch.qos.logback" % "logback-classic"     % "1.5.23",
      "io.circe"      %% "circe-generic"       % "0.14.10"
    )
  )
  .dependsOn(connector, schema)

lazy val hikariCPExample = crossProject(JVMPlatform)
  .crossType(CrossType.Pure)
  .withoutSuffixFor(JVMPlatform)
  .example("hikariCP", "HikariCP example project")
  .settings(
    libraryDependencies ++= Seq(
      "com.zaxxer" % "HikariCP"          % "7.0.2",
      "com.mysql"  % "mysql-connector-j" % "8.4.0"
    )
  )
  .dependsOn(jdbcConnector, dsl)

lazy val otelExample = crossProject(JVMPlatform)
  .crossType(CrossType.Pure)
  .withoutSuffixFor(JVMPlatform)
  .example("otel", "OpenTelemetry example project")
  .settings(
    libraryDependencies ++= Seq(
      "org.typelevel"   %% "otel4s-oteljava"                           % "0.14.0",
      "io.opentelemetry" % "opentelemetry-exporter-otlp"               % "1.57.0" % Runtime,
      "io.opentelemetry" % "opentelemetry-sdk-extension-autoconfigure" % "1.57.0" % Runtime
    )
  )
  .settings(
    javaOptions ++= Seq(
      "-Dotel.java.global-autoconfigure.enabled=true",
      "-Dotel.service.name=ldbc-otel-example",
      "-Dotel.metrics.exporter=none"
    )
  )
  .dependsOn(connector, dsl)

lazy val zioExample = crossProject(JVMPlatform)
  .crossType(CrossType.Pure)
  .withoutSuffixFor(JVMPlatform)
  .example("zio", "ZIO example project")
  .settings(
    libraryDependencies ++= Seq(
<<<<<<< HEAD
      "dev.zio" %% "zio-http" % "3.5.1",
      "dev.zio" %% "zio-json" % "0.7.45"
=======
      "dev.zio" %% "zio-http" % "3.7.4",
      "dev.zio" %% "zio-json" % "0.7.44"
>>>>>>> 8c3bcd1c
    )
  )
  .dependsOn(connector, dsl, zioInterop)

lazy val awsIamAuthExample = crossProject(JVMPlatform)
  .crossType(CrossType.Pure)
  .withoutSuffixFor(JVMPlatform)
  .example("aws-iam-auth", "Aws Iam Authentication example project")
  .settings(
    libraryDependencies ++= Seq(
      "org.http4s" %% "http4s-dsl"          % "0.23.33",
      "org.http4s" %% "http4s-ember-server" % "0.23.33",
      "org.http4s" %% "http4s-circe"        % "0.23.33",
      "io.circe"   %% "circe-generic"       % "0.14.10"
    )
  )
  .dependsOn(connector, awsAuthenticationPlugin, dsl)

lazy val docs = (project in file("docs"))
  .settings(
    description              := "Documentation for ldbc",
    mdocIn                   := (Compile / sourceDirectory).value / "mdoc",
    tlSiteIsTypelevelProject := Some(TypelevelProject.Affiliate),
    mdocVariables ++= Map(
      "ORGANIZATION"  -> organization.value,
      "SCALA_VERSION" -> scalaVersion.value,
      "MYSQL_VERSION" -> "8.4.0"
    ),
    laikaTheme := LaikaSettings.helium.value,
    // Modify tlSite task to run the LLM docs script after the site is generated
    tlSite := {
      tlSite.value
      val log        = streams.value.log
      val scriptPath = baseDirectory.value.getParentFile / "script" / "build-llm-docs.sh"

      if (!scriptPath.exists) {
        log.warn(s"LLM docs script not found at: $scriptPath")
      } else {
        log.info(s"Running LLM docs script: $scriptPath")
        val exitCode = scala.sys.process.Process(scriptPath.toString).!
        if (exitCode != 0) {
          log.warn(s"LLM docs script exited with code: $exitCode")
        } else {
          log.success("LLM docs successfully generated")
        }
      }
    }
  )
  .settings(commonSettings)
  .dependsOn(
    connector.jvm,
    schema.jvm
  )
  .enablePlugins(AutomateHeaderPlugin, TypelevelSitePlugin, NoPublishPlugin)

lazy val mcpDocumentServer = crossProject(JSPlatform)
  .crossType(CrossType.Pure)
  .withoutSuffixFor(JSPlatform)
  .in(file("mcp/document-server"))
  .settings(
    name        := "mcp-ldbc-document-server",
    description := "Project for MCP document server for ldbc",
    run / fork  := false
  )
  .settings((Compile / sourceGenerators) += Def.task {
    Generator.version(
      version      = version.value,
      scalaVersion = scalaVersion.value,
      sbtVersion   = sbtVersion.value,
      dir          = (Compile / sourceManaged).value
    )
  }.taskValue)
  .settings(
    libraryDependencies += "io.github.takapi327" %%% "mcp-scala-server" % "0.1.0-alpha2"
  )
  .jsSettings(
    npmPackageName                := "@ldbc/mcp-document-server",
    npmPackageDescription         := (Compile / description).value,
    npmPackageKeywords            := Seq("mcp", "scala", "ldbc"),
    npmPackageAuthor              := "takapi327",
    npmPackageLicense             := Some("MIT"),
    npmPackageBinaryEnable        := true,
    npmPackageVersion             := "0.1.0-alpha6",
    npmPackageREADME              := Some(baseDirectory.value / "README.md"),
    npmPackageAdditionalNpmConfig := Map(
      "homepage"      -> _root_.io.circe.Json.fromString("https://takapi327.github.io/ldbc/"),
      "private"       -> _root_.io.circe.Json.fromBoolean(false),
      "publishConfig" -> _root_.io.circe.Json.obj(
        "access" -> _root_.io.circe.Json.fromString("public")
      )
    ),
    scalaJSUseMainModuleInitializer := true,
    scalaJSLinkerConfig ~= (_.withModuleKind(ModuleKind.CommonJSModule)),
    Compile / mainClass := Some("ldbc.mcp.StdioServer"),

    // Custom task to copy mdoc docs to npm package directory
    npmPackage := {
      (Compile / npmPackage).value
      val log = streams.value.log

      val docsSourceDir = file("docs/target/mdoc")
      val docsTargetDir = (Compile / npmPackageOutputDirectory).value / "docs"

      if (docsSourceDir.exists()) {
        log.info(s"Copying mdoc documentation from ${ docsSourceDir } to ${ docsTargetDir }")
        IO.copyDirectory(docsSourceDir, docsTargetDir)
        log.success("Documentation copied successfully")
      } else {
        log.warn(s"Source docs directory not found: ${ docsSourceDir }")
      }
    }
  )
  .defaultSettings
  .enablePlugins(NpmPackagePlugin, NoPublishPlugin)

lazy val examples = Seq(
  http4sExample,
  hikariCPExample,
  otelExample,
  zioExample,
  awsIamAuthExample
)

lazy val ldbc = tlCrossRootProject
  .settings(description := "Pure functional JDBC layer with Cats Effect 3 and Scala 3")
  .settings(commonSettings)
  .aggregate(
    sql,
    core,
    jdbcConnector,
    connector,
    dsl,
    statement,
    queryBuilder,
    schema,
    codegen,
    zioInterop,
    authenticationPlugin,
    awsAuthenticationPlugin,
    plugin,
    tests,
    docs,
    benchmark,
    mcpDocumentServer
  )
  .aggregate(examples *)
  .enablePlugins(NoPublishPlugin)<|MERGE_RESOLUTION|>--- conflicted
+++ resolved
@@ -310,13 +310,8 @@
   .example("zio", "ZIO example project")
   .settings(
     libraryDependencies ++= Seq(
-<<<<<<< HEAD
-      "dev.zio" %% "zio-http" % "3.5.1",
+      "dev.zio" %% "zio-http" % "3.7.4",
       "dev.zio" %% "zio-json" % "0.7.45"
-=======
-      "dev.zio" %% "zio-http" % "3.7.4",
-      "dev.zio" %% "zio-json" % "0.7.44"
->>>>>>> 8c3bcd1c
     )
   )
   .dependsOn(connector, dsl, zioInterop)
