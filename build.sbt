/**
 *  This file is part of the ldbc.
 *  For the full copyright and license information,
 *  please view the LICENSE file that was distributed with this source code.
 */

import ScalaVersions._
import JavaVersions._
import BuildSettings._
import Dependencies._

ThisBuild / crossScalaVersions         := Seq(scala3)
ThisBuild / githubWorkflowJavaVersions := Seq(JavaSpec.temurin(java11))

ThisBuild / githubWorkflowAddedJobs ++= Seq(
  WorkflowJob(
    "scalafmt",
    "Scalafmt",
    githubWorkflowJobSetup.value.toList ::: List(
      WorkflowStep.Run(
        List("sbt scalafmtCheck"),
        name = Some("Scalafmt check"),
      )
    ),
    scalas = List(scala3),
    javas  = List(JavaSpec.temurin(java11)),
  ),
  WorkflowJob(
    "sbtScripted",
    "sbt scripted",
    githubWorkflowJobSetup.value.toList ::: List(
      WorkflowStep.Run(
        List("sbt +publishLocal"),
        name = Some("sbt publishLocal"),
      ),
      WorkflowStep.Run(
        List("sbt scripted"),
        name = Some("sbt scripted"),
      )
    ),
    scalas = List(scala3),
    javas = List(JavaSpec.temurin(java11)),
  )
)

lazy val LdbcCoreProject = LepusSbtProject("Ldbc-Core", "core")
  .settings(scalaVersion := sys.props.get("scala.version").getOrElse(scala3))
  .settings(libraryDependencies ++= Seq(cats, scalaTest) ++ specs2)

lazy val LdbcSqlProject = LepusSbtProject("Ldbc-Sql", "module/ldbc-sql")
  .settings(scalaVersion := (LdbcCoreProject / scalaVersion).value)
  .dependsOn(LdbcCoreProject)

lazy val LdbcDslIOProject = LepusSbtProject("Ldbc-Dsl-IO", "module/ldbc-dsl-io")
  .settings(scalaVersion := (LdbcCoreProject / scalaVersion).value)
  .settings(libraryDependencies ++= Seq(
    catsEffect,
    mockito
  ) ++ specs2)
  .dependsOn(LdbcSqlProject)

<<<<<<< HEAD
lazy val LdbcSlickProject = LepusSbtProject("Ldbc-Slick", "module/ldbc-slick")
  .settings(scalaVersion := (LdbcCoreProject / scalaVersion).value)
  .settings(libraryDependencies += slick)
  .dependsOn(LdbcCoreProject)

=======
lazy val LdbcSchemaSpyProject = LepusSbtProject("Ldbc-SchemaSpy", "module/ldbc-schemaspy")
  .settings(scalaVersion := (LdbcCoreProject / scalaVersion).value)
  .settings(libraryDependencies += schemaspy)
  .dependsOn(LdbcCoreProject)

lazy val LdbcGeneratorProject = LepusSbtProject("Ldbc-Generator", "module/ldbc-generator")
  .settings(scalaVersion := (LdbcCoreProject / scalaVersion).value)
  .settings(libraryDependencies ++= Seq(parserCombinators, scalaTest) ++ specs2)
  .dependsOn(LdbcCoreProject)

lazy val LdbcPluginProject = LepusSbtPluginProject("Ldbc-Plugin", "plugin")
  .settings((Compile / sourceGenerators) += Def.task {
    Generator.version(
      version      = version.value,
      scalaVersion = (LdbcCoreProject / scalaVersion).value,
      sbtVersion   = sbtVersion.value,
      dir          = (Compile / sourceManaged).value
    )
  }.taskValue)

>>>>>>> ba080f5b
lazy val coreProjects: Seq[ProjectReference] = Seq(
  LdbcCoreProject
)

lazy val moduleProjects: Seq[ProjectReference] = Seq(
  LdbcSqlProject,
  LdbcDslIOProject,
<<<<<<< HEAD
  LdbcSlickProject
=======
  LdbcSchemaSpyProject,
  LdbcGeneratorProject
)

lazy val pluginProjects: Seq[ProjectReference] = Seq(
  LdbcPluginProject
>>>>>>> ba080f5b
)

lazy val Ldbc = Project("Ldbc", file("."))
  .settings(scalaVersion := (LdbcCoreProject / scalaVersion).value)
  .settings(publish / skip := true)
  .settings(commonSettings: _*)
  .aggregate((coreProjects ++ moduleProjects ++ pluginProjects): _*)<|MERGE_RESOLUTION|>--- conflicted
+++ resolved
@@ -59,13 +59,6 @@
   ) ++ specs2)
   .dependsOn(LdbcSqlProject)
 
-<<<<<<< HEAD
-lazy val LdbcSlickProject = LepusSbtProject("Ldbc-Slick", "module/ldbc-slick")
-  .settings(scalaVersion := (LdbcCoreProject / scalaVersion).value)
-  .settings(libraryDependencies += slick)
-  .dependsOn(LdbcCoreProject)
-
-=======
 lazy val LdbcSchemaSpyProject = LepusSbtProject("Ldbc-SchemaSpy", "module/ldbc-schemaspy")
   .settings(scalaVersion := (LdbcCoreProject / scalaVersion).value)
   .settings(libraryDependencies += schemaspy)
@@ -74,6 +67,11 @@
 lazy val LdbcGeneratorProject = LepusSbtProject("Ldbc-Generator", "module/ldbc-generator")
   .settings(scalaVersion := (LdbcCoreProject / scalaVersion).value)
   .settings(libraryDependencies ++= Seq(parserCombinators, scalaTest) ++ specs2)
+  .dependsOn(LdbcCoreProject)
+
+lazy val LdbcSlickProject = LepusSbtProject("Ldbc-Slick", "module/ldbc-slick")
+  .settings(scalaVersion := (LdbcCoreProject / scalaVersion).value)
+  .settings(libraryDependencies += slick)
   .dependsOn(LdbcCoreProject)
 
 lazy val LdbcPluginProject = LepusSbtPluginProject("Ldbc-Plugin", "plugin")
@@ -86,7 +84,6 @@
     )
   }.taskValue)
 
->>>>>>> ba080f5b
 lazy val coreProjects: Seq[ProjectReference] = Seq(
   LdbcCoreProject
 )
@@ -94,16 +91,13 @@
 lazy val moduleProjects: Seq[ProjectReference] = Seq(
   LdbcSqlProject,
   LdbcDslIOProject,
-<<<<<<< HEAD
+  LdbcSchemaSpyProject,
+  LdbcGeneratorProject,
   LdbcSlickProject
-=======
-  LdbcSchemaSpyProject,
-  LdbcGeneratorProject
 )
 
 lazy val pluginProjects: Seq[ProjectReference] = Seq(
   LdbcPluginProject
->>>>>>> ba080f5b
 )
 
 lazy val Ldbc = Project("Ldbc", file("."))
