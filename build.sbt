--- conflicted
+++ resolved
@@ -16,11 +16,7 @@
 ThisBuild / tlFatalWarnings    := true
 ThisBuild / projectName        := "ldbc"
 ThisBuild / scalaVersion       := scala3
-<<<<<<< HEAD
-ThisBuild / crossScalaVersions := Seq(scala3, scala36, "3.7.0")
-=======
 ThisBuild / crossScalaVersions := Seq(scala3, scala37)
->>>>>>> cda1891b
 ThisBuild / githubWorkflowJavaVersions := Seq(
   JavaSpec.corretto(java11),
   JavaSpec.corretto(java17),
@@ -211,7 +207,7 @@
   )
   .defaultSettings
   .settings(
-    crossScalaVersions := Seq(scala3, "3.7.0"),
+    crossScalaVersions := Seq(scala3, scala37),
     libraryDependencies ++= Seq(
       "org.typelevel" %% "munit-cats-effect" % "2.1.0" % Test,
       mysql            % Test
