--- conflicted
+++ resolved
@@ -89,13 +89,8 @@
   )
   .jvmSettings(
     libraryDependencies ++= Seq(
-<<<<<<< HEAD
-      "io.circe" %%% "circe-generic" % "0.14.7",
+      "io.circe" %%% "circe-generic" % "0.14.8",
       "io.circe" %%% "circe-yaml"    % "0.15.2"
-=======
-      "io.circe" %%% "circe-generic" % "0.14.8",
-      "io.circe" %%% "circe-yaml"    % "0.15.1"
->>>>>>> 71e68f1b
     )
   )
   .platformsSettings(JSPlatform, NativePlatform)(
