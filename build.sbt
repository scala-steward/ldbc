--- conflicted
+++ resolved
@@ -192,17 +192,10 @@
   .module("zio-interop", "Projects that provide a way to connect to the database for ZIO")
   .settings(
     libraryDependencies ++= Seq(
-<<<<<<< HEAD
-      "dev.zio" %%% "zio"              % "2.1.21",
+      "dev.zio" %%% "zio"              % "2.1.24",
       "dev.zio" %%% "zio-interop-cats" % "23.1.0.13",
-      "dev.zio" %%% "zio-test"         % "2.1.21" % Test,
-      "dev.zio" %%% "zio-test-sbt"     % "2.1.21" % Test
-=======
-      "dev.zio" %%% "zio"              % "2.1.24",
-      "dev.zio" %%% "zio-interop-cats" % "23.1.0.5",
       "dev.zio" %%% "zio-test"         % "2.1.24" % Test,
       "dev.zio" %%% "zio-test-sbt"     % "2.1.24" % Test
->>>>>>> 8c3bcd1c
     )
   )
   .jsSettings(
