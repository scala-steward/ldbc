--- conflicted
+++ resolved
@@ -297,8 +297,6 @@
           |""".stripMargin
     }
 
-<<<<<<< HEAD
-=======
     "If the table option is set to Table, the query string will match the specified value." in {
       case class Test(id: Long, name: String)
 
@@ -344,7 +342,6 @@
       TableQueryBuilder(table) must throwAn[IllegalArgumentException]
     }
 
->>>>>>> 4ade67d6
     "If a column that is not a PRIMARY KEY is set as a FOREIGN KEY, an IllegalArgumentException will be thrown." in {
       case class Test(id: Long, subId: Long)
       case class SubTest(id: Long, test: Long)
