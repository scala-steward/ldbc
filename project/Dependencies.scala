--- conflicted
+++ resolved
@@ -15,13 +15,9 @@
 
   val parserCombinators = "org.scala-lang.modules" %% "scala-parser-combinators" % "2.3.0"
 
-<<<<<<< HEAD
   val slick = "com.typesafe.slick" %% "slick" % "3.5.0-M4"
 
-  val circeYaml = "io.circe" %% "circe-yaml" % "0.14.2"
-=======
   val circeYaml = "io.circe" %% "circe-yaml" % "0.15.1"
->>>>>>> 1e381949
   val circeGeneric = "io.circe" %% "circe-generic" % "0.14.6"
 
   val mysql = "mysql" % "mysql-connector-java" % "8.0.33"
