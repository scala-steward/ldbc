--- conflicted
+++ resolved
@@ -15,13 +15,8 @@
 
   val parserCombinators = "org.scala-lang.modules" %% "scala-parser-combinators" % "2.3.0"
 
-<<<<<<< HEAD
   val circeYaml    = "io.circe" %% "circe-yaml"    % "0.15.2"
-  val circeGeneric = "io.circe" %% "circe-generic" % "0.14.7"
-=======
-  val circeYaml    = "io.circe" %% "circe-yaml"    % "0.15.1"
   val circeGeneric = "io.circe" %% "circe-generic" % "0.14.8"
->>>>>>> 71e68f1b
 
   val mysqlVersion = "8.4.0"
   val mysql        = "com.mysql" % "mysql-connector-j" % mysqlVersion
