--- conflicted
+++ resolved
@@ -2,7 +2,6 @@
   * distributed with this source code.
   */
 
-<<<<<<< HEAD
 addSbtPlugin("com.github.sbt"     % "sbt-github-actions"            % "0.22.0")
 addSbtPlugin("com.github.sbt"     % "sbt-site-paradox"              % "1.5.0")
 addSbtPlugin("com.github.sbt"     % "sbt-ghpages"                   % "0.8.0")
@@ -10,17 +9,8 @@
 addSbtPlugin("org.scalameta"      % "sbt-scalafmt"                  % "2.5.2")
 addSbtPlugin("org.scalameta"      % "sbt-mdoc"                      % "2.5.2")
 addSbtPlugin("pl.project13.scala" % "sbt-jmh"                       % "0.4.7")
+addSbtPlugin("de.heikoseeberger"  % "sbt-header"                    % "5.6.0")
 addSbtPlugin("org.portable-scala" % "sbt-scalajs-crossproject"      % "1.2.0")
 addSbtPlugin("org.portable-scala" % "sbt-scala-native-crossproject" % "1.2.0")
 addSbtPlugin("org.scala-js"       % "sbt-scalajs"                   % "1.0.0")
-addSbtPlugin("org.scala-native"   % "sbt-scala-native"              % "0.3.7")
-=======
-addSbtPlugin("com.github.sbt"     % "sbt-github-actions" % "0.22.0")
-addSbtPlugin("com.github.sbt"     % "sbt-site-paradox"   % "1.5.0")
-addSbtPlugin("com.github.sbt"     % "sbt-ghpages"        % "0.8.0")
-addSbtPlugin("com.github.sbt"     % "sbt-ci-release"     % "1.5.12")
-addSbtPlugin("org.scalameta"      % "sbt-scalafmt"       % "2.5.2")
-addSbtPlugin("org.scalameta"      % "sbt-mdoc"           % "2.5.2")
-addSbtPlugin("pl.project13.scala" % "sbt-jmh"            % "0.4.7")
-addSbtPlugin("de.heikoseeberger"  % "sbt-header"         % "5.6.0")
->>>>>>> eca03eaa
+addSbtPlugin("org.scala-native"   % "sbt-scala-native"              % "0.3.7")