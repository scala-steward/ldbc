/**
 *  This file is part of the ldbc.
 *  For the full copyright and license information,
 *  please view the LICENSE file that was distributed with this source code.
 */

import sbt.*

import laika.ast.Path.Root
import laika.config.{ Version, Versions }
import laika.helium.config.*

import org.typelevel.sbt.TypelevelSitePlugin.autoImport.*

object LaikaSettings {

  object versions {

    private def version(version: String, label: String = "EOL"): Version = {
      val (pathSegment, canonical) = version match {
        case LdbcVersions.latest => ("latest", true)
        case _                   => (version, false)
      }

      val v =
        Version(version, pathSegment)
          .withFallbackLink("/index.html")
          .withLabel(label)
      if (canonical) v.setCanonical else v
    }

<<<<<<< HEAD
    val v02:     Version      = version("0.2", "Stable")
    val v03:     Version      = version("0.3", "Dev")
    val current: Version      = v03
    val all:     Seq[Version] = Seq(v03, v02)
=======
    val v02:     Version      = version(LdbcVersions.v02, "Stable")
    val current: Version      = v02
    val all:     Seq[Version] = Seq(v02)
>>>>>>> b94994ba

    val config: Versions = Versions
      .forCurrentVersion(current)
      .withOlderVersions(all.dropWhile(_ != current).drop(1) *)
      .withNewerVersions(all.takeWhile(_ != current) *)
  }

  private object paths {
    val apiLink = "https://javadoc.io/doc/io.github.takapi327/ldbc-dsl_3/latest/index.html"
  }

  val helium = Def.setting(
    tlSiteHelium.value.site
      .internalCSS(Root / "css" / "site.css")
      .site
      .topNavigationBar(
        navLinks = Seq(
          IconLink.external(paths.apiLink, HeliumIcon.api)
        ),
        versionMenu = VersionMenu.create(
          "Version",
          "Choose Version",
          additionalLinks = Seq(TextLink.internal(Root / "older-versions.md", "Older Versions"))
        )
      )
      .site
      .versions(versions.config)
      .build
  )
}<|MERGE_RESOLUTION|>--- conflicted
+++ resolved
@@ -29,16 +29,10 @@
       if (canonical) v.setCanonical else v
     }
 
-<<<<<<< HEAD
-    val v02:     Version      = version("0.2", "Stable")
-    val v03:     Version      = version("0.3", "Dev")
+    val v02:     Version      = version(LdbcVersions.v02, "Stable")
+    val v03:     Version      = version(LdbcVersions.latest, "Dev")
     val current: Version      = v03
     val all:     Seq[Version] = Seq(v03, v02)
-=======
-    val v02:     Version      = version(LdbcVersions.v02, "Stable")
-    val current: Version      = v02
-    val all:     Seq[Version] = Seq(v02)
->>>>>>> b94994ba
 
     val config: Versions = Versions
       .forCurrentVersion(current)
