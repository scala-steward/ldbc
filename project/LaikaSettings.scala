/**
 *  This file is part of the ldbc.
 *  For the full copyright and license information,
 *  please view the LICENSE file that was distributed with this source code.
 */

import sbt.*

import laika.ast.Path.Root
import laika.config.{ Version, Versions }
import laika.helium.config.*

import org.typelevel.sbt.TypelevelSitePlugin.autoImport.*

object LaikaSettings {

  object versions {

    private def version(version: String, label: String = "EOL"): Version = {
      val (pathSegment, canonical) = version match {
        case LdbcVersions.latest => ("latest", true)
        case _                   => (version, false)
      }

      val v =
        Version(version, pathSegment)
          .withFallbackLink("/index.html")
          .withLabel(label)
      if (canonical) v.setCanonical else v
    }

<<<<<<< HEAD
    val v02:     Version      = version(LdbcVersions.v02, "Stable")
    val v03:     Version      = version(LdbcVersions.v03, "Dev")
    val v04:     Version      = version(LdbcVersions.latest, "Dev")
    val current: Version      = v04
    val all:     Seq[Version] = Seq(v04, v03, v02)
=======
    val v02:     Version      = version(LdbcVersions.v02)
    val v03:     Version      = version(LdbcVersions.latest, "Stable")
    val current: Version      = v03
    val all:     Seq[Version] = Seq(v03, v02)
>>>>>>> e0fb926a

    val config: Versions = Versions
      .forCurrentVersion(current)
      .withOlderVersions(all.dropWhile(_ != current).drop(1) *)
      .withNewerVersions(all.takeWhile(_ != current) *)
  }

  private object paths {
    val apiLink = "https://javadoc.io/doc/io.github.takapi327/ldbc-dsl_3/latest/index.html"
  }

  val helium = Def.setting(
    tlSiteHelium.value.site
      .internalCSS(Root / "css" / "site.css")
      .site
      .topNavigationBar(
        navLinks = Seq(
          IconLink.external(paths.apiLink, HeliumIcon.api)
        ),
        versionMenu = VersionMenu.create(
          "Version",
          "Choose Version",
          additionalLinks = Seq(TextLink.internal(Root / "older-versions.md", "Older Versions"))
        )
      )
      .site
      .versions(versions.config)
      .build
  )
}<|MERGE_RESOLUTION|>--- conflicted
+++ resolved
@@ -29,18 +29,11 @@
       if (canonical) v.setCanonical else v
     }
 
-<<<<<<< HEAD
-    val v02:     Version      = version(LdbcVersions.v02, "Stable")
-    val v03:     Version      = version(LdbcVersions.v03, "Dev")
+    val v02:     Version      = version(LdbcVersions.v02)
+    val v03:     Version      = version(LdbcVersions.v03, "Stable")
     val v04:     Version      = version(LdbcVersions.latest, "Dev")
     val current: Version      = v04
     val all:     Seq[Version] = Seq(v04, v03, v02)
-=======
-    val v02:     Version      = version(LdbcVersions.v02)
-    val v03:     Version      = version(LdbcVersions.latest, "Stable")
-    val current: Version      = v03
-    val all:     Seq[Version] = Seq(v03, v02)
->>>>>>> e0fb926a
 
     val config: Versions = Versions
       .forCurrentVersion(current)
